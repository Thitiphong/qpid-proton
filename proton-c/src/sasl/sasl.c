--- conflicted
+++ resolved
@@ -32,18 +32,10 @@
 #include "engine/engine-internal.h"
 #include "dispatcher/dispatcher.h"
 #include "util.h"
-<<<<<<< HEAD
-
-
-struct pn_sasl_t {
-  pn_transport_t *transport;
-  pn_io_layer_t *io_layer;
-=======
 #include "transport/autodetect.h"
 
 
 struct pni_sasl_t {
->>>>>>> 1781b4e9
   pn_dispatcher_t *disp;
   char *mechanisms;
   char *remote_mechanisms;
@@ -51,20 +43,13 @@
   pn_buffer_t *recv_data;
   pn_sasl_outcome_t outcome;
   bool client;
-<<<<<<< HEAD
-  bool configured;
-=======
->>>>>>> 1781b4e9
   bool allow_skip;
   bool sent_init;
   bool rcvd_init;
   bool sent_done;
   bool rcvd_done;
-<<<<<<< HEAD
-=======
   bool input_bypass;
   bool output_bypass;
->>>>>>> 1781b4e9
 };
 
 static inline pn_transport_t *get_transport_internal(pn_sasl_t *sasl)
@@ -79,17 +64,6 @@
     return sasl ? ((pn_transport_t *)sasl)->sasl : NULL;
 }
 
-<<<<<<< HEAD
-pn_sasl_t *pn_sasl(pn_transport_t *transport)
-{
-  if (!transport->sasl) {
-    pn_sasl_t *sasl = (pn_sasl_t *) malloc(sizeof(pn_sasl_t));
-    sasl->disp = pn_dispatcher(1, transport);
-    sasl->disp->batch = false;
-
-    sasl->client = false;
-    sasl->configured = false;
-=======
 static ssize_t pn_input_read_sasl_header(pn_transport_t* transport, unsigned int layer, const char* bytes, size_t available);
 static ssize_t pn_input_read_sasl(pn_transport_t *transport, unsigned int layer, const char *bytes, size_t available);
 static ssize_t pn_output_write_sasl_header(pn_transport_t* transport, unsigned int layer, char* bytes, size_t size);
@@ -131,7 +105,6 @@
     sasl->disp->batch = false;
 
     sasl->client = !transport->server;
->>>>>>> 1781b4e9
     sasl->mechanisms = NULL;
     sasl->remote_mechanisms = NULL;
     sasl->send_data = pn_buffer(16);
@@ -146,15 +119,6 @@
     sasl->output_bypass = false;
 
     transport->sasl = sasl;
-<<<<<<< HEAD
-    sasl->transport = transport;
-    sasl->io_layer = &transport->io_layers[PN_IO_SASL];
-    sasl->io_layer->context = sasl;
-    sasl->io_layer->process_input = pn_input_read_sasl_header;
-    sasl->io_layer->process_output = pn_output_write_sasl_header;
-    sasl->io_layer->process_tick = pn_io_layer_tick_passthru;
-=======
->>>>>>> 1781b4e9
   }
 
   // The actual external pn_sasl_t pointer is a pointer to its enclosing pn_transport_t
@@ -245,17 +209,7 @@
   }
 }
 
-<<<<<<< HEAD
-void pn_sasl_allow_skip(pn_sasl_t *sasl, bool allow)
-{
-  if (sasl)
-    sasl->allow_skip = allow;
-}
-
-void pn_sasl_plain(pn_sasl_t *sasl, const char *username, const char *password)
-=======
 void pn_sasl_allow_skip(pn_sasl_t *sasl0, bool allow)
->>>>>>> 1781b4e9
 {
   pni_sasl_t *sasl = get_sasl_internal(sasl0);
   if (sasl)
@@ -452,11 +406,7 @@
 
 int pn_do_init(pn_dispatcher_t *disp)
 {
-<<<<<<< HEAD
-  pn_sasl_t *sasl = disp->transport->sasl;
-=======
   pni_sasl_t *sasl = disp->transport->sasl;
->>>>>>> 1781b4e9
   pn_bytes_t mech;
   pn_bytes_t recv;
   int err = pn_scan_args(disp, "D.[sz]", &mech, &recv);
@@ -469,22 +419,14 @@
 
 int pn_do_mechanisms(pn_dispatcher_t *disp)
 {
-<<<<<<< HEAD
-  pn_sasl_t *sasl = disp->transport->sasl;
-=======
   pni_sasl_t *sasl = disp->transport->sasl;
->>>>>>> 1781b4e9
   sasl->rcvd_init = true;
   return 0;
 }
 
 int pn_do_recv(pn_dispatcher_t *disp)
 {
-<<<<<<< HEAD
-  pn_sasl_t *sasl = disp->transport->sasl;
-=======
   pni_sasl_t *sasl = disp->transport->sasl;
->>>>>>> 1781b4e9
   pn_bytes_t recv;
   int err = pn_scan_args(disp, "D.[z]", &recv);
   if (err) return err;
@@ -504,11 +446,7 @@
 
 int pn_do_outcome(pn_dispatcher_t *disp)
 {
-<<<<<<< HEAD
-  pn_sasl_t *sasl = disp->transport->sasl;
-=======
   pni_sasl_t *sasl = disp->transport->sasl;
->>>>>>> 1781b4e9
   uint8_t outcome;
   int err = pn_scan_args(disp, "D.[B]", &outcome);
   if (err) return err;
@@ -520,45 +458,10 @@
 }
 
 #define SASL_HEADER ("AMQP\x03\x01\x00\x00")
-#define AMQP_HEADER ("AMQP\x00\x01\x00\x00")
 #define SASL_HEADER_LEN 8
 
 static ssize_t pn_input_read_sasl_header(pn_transport_t* transport, unsigned int layer, const char* bytes, size_t available)
 {
-<<<<<<< HEAD
-  pn_sasl_t *sasl = (pn_sasl_t *)io_layer->context;
-  if (available > 0) {
-    if (available < SASL_HEADER_LEN) {
-      if (memcmp(bytes, SASL_HEADER, available) == 0 ||
-          memcmp(bytes, AMQP_HEADER, available) == 0)
-        return 0;
-    } else {
-      if (memcmp(bytes, SASL_HEADER, SASL_HEADER_LEN) == 0) {
-        sasl->io_layer->process_input = pn_input_read_sasl;
-        if (sasl->disp->trace & PN_TRACE_FRM)
-          pn_transport_logf(sasl->transport, "  <- %s", "SASL");
-        return SASL_HEADER_LEN;
-      }
-      if (memcmp(bytes, AMQP_HEADER, SASL_HEADER_LEN) == 0) {
-        if (sasl->allow_skip) {
-          sasl->outcome = PN_SASL_SKIPPED;
-          sasl->io_layer->process_input = pn_io_layer_input_passthru;
-          sasl->io_layer->process_output = pn_io_layer_output_passthru;
-          pn_io_layer_t *io_next = sasl->io_layer->next;
-          return io_next->process_input( io_next, bytes, available );
-        } else {
-            pn_do_error(sasl->transport, "amqp:connection:policy-error",
-                        "Client skipped SASL exchange - forbidden");
-            return PN_EOS;
-        }
-      }
-    }
-  }
-  char quoted[1024];
-  pn_quote_data(quoted, 1024, bytes, available);
-  pn_do_error(sasl->transport, "amqp:connection:framing-error",
-              "%s header mismatch: '%s'", "SASL", quoted);
-=======
   bool eos = pn_transport_capacity(transport)==PN_EOS;
   pni_protocol_type_t protocol = pni_sniff_header(bytes, available);
   switch (protocol) {
@@ -582,7 +485,6 @@
   pn_do_error(transport, "amqp:connection:framing-error",
               "%s header mismatch: %s ['%s']%s", "SASL", pni_protocol_name(protocol), quoted,
               !eos ? "" : " (connection aborted)");
->>>>>>> 1781b4e9
   return PN_EOS;
 }
 
@@ -604,12 +506,6 @@
 {
   pni_sasl_t *sasl = transport->sasl;
   if (sasl->disp->trace & PN_TRACE_FRM)
-<<<<<<< HEAD
-    pn_transport_logf(sasl->transport, "  -> %s", "SASL");
-  assert(size >= SASL_HEADER_LEN);
-  memmove(bytes, SASL_HEADER, SASL_HEADER_LEN);
-  sasl->io_layer->process_output = pn_output_write_sasl;
-=======
     pn_transport_logf(transport, "  -> %s", "SASL");
   assert(size >= SASL_HEADER_LEN);
   memmove(bytes, SASL_HEADER, SASL_HEADER_LEN);
@@ -618,7 +514,6 @@
   } else {
       transport->io_layers[layer] = &sasl_read_header_layer;
   }
->>>>>>> 1781b4e9
   return SASL_HEADER_LEN;
 }
 
