--- conflicted
+++ resolved
@@ -24,18 +24,11 @@
 if (CMAKE_BUILD_TYPE MATCHES "Deb")
   set (has_debug_symbols " (has debug symbols)")
 endif (CMAKE_BUILD_TYPE MATCHES "Deb")
-<<<<<<< HEAD
-message("Build type is \"${CMAKE_BUILD_TYPE}\"${has_debug_symbols}")
-
-option(BUILD_WITH_CXX "Compile Proton using C++" OFF)
-if ("${CMAKE_GENERATOR}" MATCHES "^Visual Studio")
-=======
 message(STATUS "Build type is \"${CMAKE_BUILD_TYPE}\"${has_debug_symbols}")
 
 project (Proton C)
 
 if (MSVC)
->>>>>>> 1781b4e9
   # No C99 capability, use C++
   set(DEFAULT_BUILD_WITH_CXX ON)
 endif (MSVC)
