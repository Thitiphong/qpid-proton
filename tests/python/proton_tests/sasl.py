#
# Licensed to the Apache Software Foundation (ASF) under one
# or more contributor license agreements.  See the NOTICE file
# distributed with this work for additional information
# regarding copyright ownership.  The ASF licenses this file
# to you under the Apache License, Version 2.0 (the
# "License"); you may not use this file except in compliance
# with the License.  You may obtain a copy of the License at
# 
#   http://www.apache.org/licenses/LICENSE-2.0
# 
# Unless required by applicable law or agreed to in writing,
# software distributed under the License is distributed on an
# "AS IS" BASIS, WITHOUT WARRANTIES OR CONDITIONS OF ANY
# KIND, either express or implied.  See the License for the
# specific language governing permissions and limitations
# under the License.
#
from __future__ import absolute_import

<<<<<<< HEAD
import sys, os
from . import common
=======
import sys, os, common
from string import Template
import subprocess

>>>>>>> c2c178c9
from proton import *
from .common import pump, Skipped
from proton._compat import str2bin

from cproton import *

def _sslCertpath(file):
    """ Return the full path to the certificate,keyfile, etc.
    """
    return os.path.join(os.path.dirname(__file__),
                        "ssl_db/%s" % file)

def _cyrusSetup(conf_dir):
  """Write out simple SASL config
  """
  t = Template("""sasldb_path: ${db}
mech_list: EXTERNAL DIGEST-MD5 SCRAM-SHA-1 CRAM-MD5 PLAIN ANONYMOUS
""")
  subprocess.call(args=['rm','-rf',conf_dir])
  os.mkdir(conf_dir)
  db = os.path.abspath(os.path.join(conf_dir,'proton.sasldb'))
  conf = os.path.abspath(os.path.join(conf_dir,'proton.conf'))
  f = open(conf, 'w')
  f.write(t.substitute(db=db))
  f.close()

  cmd = Template("echo password | saslpasswd2 -c -p -f ${db} -u proton user").substitute(db=db)
  subprocess.call(args=cmd, shell=True)

def _testSaslMech(self, mech, clientUser='user@proton', authUser='user@proton', encrypted=False, authenticated=True):
  self.s1.allowed_mechs(mech)
  self.c1.open()

  pump(self.t1, self.t2, 1024)

  if encrypted:
    assert self.t2.encrypted == encrypted
    assert self.t1.encrypted == encrypted
  assert self.t2.authenticated == authenticated
  assert self.t1.authenticated == authenticated
  if authenticated:
    # Server
    assert self.t2.user == authUser
    assert self.s2.user == authUser
    assert self.s2.mech == mech.strip()
    assert self.s2.outcome == SASL.OK
    # Client
    assert self.t1.user == clientUser
    assert self.s1.user == clientUser
    assert self.s1.mech == mech.strip()
    assert self.s1.outcome == SASL.OK
  else:
    # Server
    assert self.t2.user == None
    assert self.s2.user == None
    assert self.s2.outcome != SASL.OK
    # Client
    assert self.t1.user == clientUser
    assert self.s1.user == clientUser
    assert self.s1.outcome != SASL.OK

class Test(common.Test):
  pass

class SaslTest(Test):

  def setup(self):
    self.t1 = Transport()
    self.s1 = SASL(self.t1)
    self.t2 = Transport(Transport.SERVER)
    self.s2 = SASL(self.t2)

    if not SASL.extended():
      return

    _cyrusSetup('sasl_conf')
    self.s2.config_name('proton')
    self.s2.config_path(os.path.abspath('sasl_conf'))

  def pump(self):
    pump(self.t1, self.t2, 1024)

  # Note that due to server protocol autodetect, there can be no "pipelining"
  # of protocol frames from the server end only from the client end.
  #
  # This is because the server cannot know which protocol layers are active
  # and therefore which headers need to be sent,
  # until it sees the respective protocol headers from the client.
  def testPipelinedClient(self):
    if "java" in sys.platform:
      raise Skipped("Proton-J does not support client pipelining")

    # Client
    self.s1.allowed_mechs('ANONYMOUS')
    # Server
    self.s2.allowed_mechs('ANONYMOUS')

    assert self.s1.outcome is None
    assert self.s2.outcome is None

    # Push client bytes into server
    out1 = self.t1.peek(1024)
    self.t1.pop(len(out1))
    self.t2.push(out1)

    out2 = self.t2.peek(1024)
    self.t2.pop(len(out2))

    assert self.s1.outcome is None

    self.t1.push(out2)

    assert self.s1.outcome == SASL.OK
    assert self.s2.outcome == SASL.OK

  def testPipelinedClientFail(self):
    if "java" in sys.platform:
      raise Skipped("Proton-J does not support client pipelining")

    # Client
    self.s1.allowed_mechs('ANONYMOUS')
    # Server
    self.s2.allowed_mechs('PLAIN DIGEST-MD5 SCRAM-SHA-1')

    assert self.s1.outcome is None
    assert self.s2.outcome is None

    # Push client bytes into server
    out1 = self.t1.peek(1024)
    self.t1.pop(len(out1))
    self.t2.push(out1)

    out2 = self.t2.peek(1024)
    self.t2.pop(len(out2))

    assert self.s1.outcome is None

    self.t1.push(out2)

    assert self.s1.outcome == SASL.AUTH
    assert self.s2.outcome == SASL.AUTH

  def testSaslAndAmqpInSingleChunk(self):
    if "java" in sys.platform:
      raise Skipped("Proton-J does not support client pipelining")

    self.s1.allowed_mechs('ANONYMOUS')
    self.s2.allowed_mechs('ANONYMOUS')

    # send the server's OK to the client
    # This is still needed for the Java impl
    out2 = self.t2.peek(1024)
    self.t2.pop(len(out2))
    self.t1.push(out2)

    # do some work to generate AMQP data
    c1 = Connection()
    c2 = Connection()
    self.t1.bind(c1)
    c1._transport = self.t1
    self.t2.bind(c2)
    c2._transport = self.t2

    c1.open()

    # get all t1's output in one buffer then pass it all to t2
    out1_sasl_and_amqp = str2bin("")
    t1_still_producing = True
    while t1_still_producing:
      out1 = self.t1.peek(1024)
      self.t1.pop(len(out1))
      out1_sasl_and_amqp += out1
      t1_still_producing = out1

    t2_still_consuming = True
    while t2_still_consuming:
      num = min(self.t2.capacity(), len(out1_sasl_and_amqp))
      self.t2.push(out1_sasl_and_amqp[:num])
      out1_sasl_and_amqp = out1_sasl_and_amqp[num:]
      t2_still_consuming = num > 0 and len(out1_sasl_and_amqp) > 0

    assert len(out1_sasl_and_amqp) == 0, (len(out1_sasl_and_amqp), out1_sasl_and_amqp)

    # check that t2 processed both the SASL data and the AMQP data
    assert self.s2.outcome == SASL.OK
    assert c2.state & Endpoint.REMOTE_ACTIVE

  def testPipelined2(self):
    if "java" in sys.platform:
      raise Skipped("Proton-J does not support client pipelining")

    out1 = self.t1.peek(1024)
    self.t1.pop(len(out1))
    self.t2.push(out1)

    self.s2.allowed_mechs('ANONYMOUS')
    c2 = Connection()
    c2.open()
    self.t2.bind(c2)

    out2 = self.t2.peek(1024)
    self.t2.pop(len(out2))
    self.t1.push(out2)

    out1 = self.t1.peek(1024)
    assert len(out1) > 0

  def testFracturedSASL(self):
    """ PROTON-235
    """
    assert self.s1.outcome is None

    # self.t1.trace(Transport.TRACE_FRM)

    out = self.t1.peek(1024)
    self.t1.pop(len(out))
    self.t1.push(str2bin("AMQP\x03\x01\x00\x00"))
    out = self.t1.peek(1024)
    self.t1.pop(len(out))
    self.t1.push(str2bin("\x00\x00\x00"))
    out = self.t1.peek(1024)
    self.t1.pop(len(out))

    self.t1.push(str2bin("6\x02\x01\x00\x00\x00S@\xc04\x01\xe01\x04\xa3\x05PLAIN\x0aDIGEST-MD5\x09ANONYMOUS\x08CRAM-MD5"))
    out = self.t1.peek(1024)
    self.t1.pop(len(out))
    self.t1.push(str2bin("\x00\x00\x00\x10\x02\x01\x00\x00\x00SD\xc0\x03\x01P\x00"))
    out = self.t1.peek(1024)
    self.t1.pop(len(out))
    while out:
      out = self.t1.peek(1024)
      self.t1.pop(len(out))

    assert self.s1.outcome == SASL.OK, self.s1.outcome

  def test_singleton(self):
      """Verify that only a single instance of SASL can exist per Transport"""
      transport = Transport()
      attr = object()
      sasl1 = SASL(transport)
      sasl1.my_attribute = attr
      sasl2 = transport.sasl()
      sasl3 = SASL(transport)
      assert sasl1 == sasl2
      assert sasl1 == sasl3
      assert sasl1.my_attribute == attr
      assert sasl2.my_attribute == attr
      assert sasl3.my_attribute == attr
      transport = Transport()
      sasl1 = transport.sasl()
      sasl1.my_attribute = attr
      sasl2 = SASL(transport)
      assert sasl1 == sasl2
      assert sasl1.my_attribute == attr
      assert sasl2.my_attribute == attr

  def testSaslSkipped(self):
    """Verify that the server (with SASL) correctly handles a client without SASL"""
    self.t1 = Transport()
    self.t2.require_auth(False)
    self.pump()
    assert self.s2.outcome == None
    assert self.t2.condition == None
    assert self.t2.authenticated == False
    assert self.s1.outcome == None
    assert self.t1.condition == None
    assert self.t1.authenticated == False

  def testSaslSkippedFail(self):
    """Verify that the server (with SASL) correctly handles a client without SASL"""
    self.t1 = Transport()
    self.t2.require_auth(True)
    self.pump()
    assert self.s2.outcome == None
    assert self.t2.condition != None
    assert self.s1.outcome == None
    assert self.t1.condition != None

  def testMechNotFound(self):
    if "java" in sys.platform:
      raise Skipped("Proton-J does not support checking authentication state")
    self.c1 = Connection()
    self.c1.open()
    self.t1.bind(self.c1)
    self.s1.allowed_mechs('IMPOSSIBLE')

    self.pump()

    assert self.t2.authenticated == False
    assert self.t1.authenticated == False
    assert self.s1.outcome != SASL.OK
    assert self.s2.outcome != SASL.OK

class CyrusSASLTest(Test):
  def setup(self):
    self.t1 = Transport()
    self.s1 = SASL(self.t1)
    self.t2 = Transport(Transport.SERVER)
    self.s2 = SASL(self.t2)

    self.c1 = Connection()
    self.c1.user = 'user@proton'
    self.c1.password = 'password'
    self.c1.hostname = 'localhost'

    if not SASL.extended():
      return

    _cyrusSetup('sasl_conf')
    self.s2.config_name('proton')
    self.s2.config_path(os.path.abspath('sasl_conf'))

  def testMechANON(self):
    self.t1.bind(self.c1)
    _testSaslMech(self, 'ANONYMOUS', authUser='anonymous')

  def testMechCRAMMD5(self):
    if not SASL.extended():
      raise Skipped('Extended SASL not supported')

    self.t1.bind(self.c1)
    _testSaslMech(self, 'CRAM-MD5')

  def testMechDIGESTMD5(self):
    if not SASL.extended():
      raise Skipped('Extended SASL not supported')

    self.t1.bind(self.c1)
    _testSaslMech(self, 'DIGEST-MD5')

# SCRAM not supported before Cyrus SASL 2.1.26
# so not universal and hance need a test for support
# to keep it in tests.
#  def testMechSCRAMSHA1(self):
#    if not SASL.extended():
#      raise Skipped('Extended SASL not supported')
#
#    self.t1.bind(self.c1)
#    _testSaslMech(self, 'SCRAM-SHA-1')

def _sslConnection(domain, transport, connection):
  transport.bind(connection)
  ssl = SSL(transport, domain, None )
  return connection

class SSLSASLTest(Test):
  def setup(self):
    if not common.isSSLPresent():
      raise Skipped("No SSL libraries found.")

    self.server_domain = SSLDomain(SSLDomain.MODE_SERVER)
    self.client_domain = SSLDomain(SSLDomain.MODE_CLIENT)

    self.t1 = Transport()
    self.s1 = SASL(self.t1)
    self.t2 = Transport(Transport.SERVER)
    self.s2 = SASL(self.t2)

    self.c1 = Connection()

    if not SASL.extended():
      return

    _cyrusSetup('sasl_conf')
    self.s2.config_name('proton')
    self.s2.config_path(os.path.abspath('sasl_conf'))

  def testSSLPlainSimple(self):
    if "java" in sys.platform:
      raise Skipped("Proton-J does not support SSL with SASL")
    if not SASL.extended():
      raise Skipped("Simple SASL server does not support PLAIN")

    clientUser = 'user@proton'
    mech = 'PLAIN'

    self.c1.user = clientUser
    self.c1.password = 'password'
    self.c1.hostname = 'localhost'

    ssl1 = _sslConnection(self.client_domain, self.t1, self.c1)
    ssl2 = _sslConnection(self.server_domain, self.t2, Connection())

    _testSaslMech(self, mech, encrypted=True)

  def testSSLPlainSimpleFail(self):
    if "java" in sys.platform:
      raise Skipped("Proton-J does not support SSL with SASL")
    if not SASL.extended():
      raise Skipped("Simple SASL server does not support PLAIN")

    clientUser = 'usr@proton'
    mech = 'PLAIN'

    self.c1.user = clientUser
    self.c1.password = 'password'
    self.c1.hostname = 'localhost'

    ssl1 = _sslConnection(self.client_domain, self.t1, self.c1)
    ssl2 = _sslConnection(self.server_domain, self.t2, Connection())

    _testSaslMech(self, mech, clientUser='usr@proton', encrypted=True, authenticated=False)

  def testSSLExternalSimple(self):
    if "java" in sys.platform:
      raise Skipped("Proton-J does not support SSL with SASL")

    extUser = 'O=Client,CN=127.0.0.1'
    mech = 'EXTERNAL'

    self.server_domain.set_credentials(_sslCertpath("server-certificate.pem"),
                                       _sslCertpath("server-private-key.pem"),
                                       "server-password")
    self.server_domain.set_trusted_ca_db(_sslCertpath("ca-certificate.pem"))
    self.server_domain.set_peer_authentication(SSLDomain.VERIFY_PEER,
                                               _sslCertpath("ca-certificate.pem") )
    self.client_domain.set_credentials(_sslCertpath("client-certificate.pem"),
                                       _sslCertpath("client-private-key.pem"),
                                       "client-password")
    self.client_domain.set_trusted_ca_db(_sslCertpath("ca-certificate.pem"))
    self.client_domain.set_peer_authentication(SSLDomain.VERIFY_PEER)

    ssl1 = _sslConnection(self.client_domain, self.t1, self.c1)
    ssl2 = _sslConnection(self.server_domain, self.t2, Connection())

    _testSaslMech(self, mech, clientUser=None, authUser=extUser, encrypted=True)

  def testSSLExternalSimpleFail(self):
    if "java" in sys.platform:
      raise Skipped("Proton-J does not support SSL with SASL")

    mech = 'EXTERNAL'

    self.server_domain.set_credentials(_sslCertpath("server-certificate.pem"),
                                       _sslCertpath("server-private-key.pem"),
                                       "server-password")
    self.server_domain.set_trusted_ca_db(_sslCertpath("ca-certificate.pem"))
    self.server_domain.set_peer_authentication(SSLDomain.VERIFY_PEER,
                                               _sslCertpath("ca-certificate.pem") )
    self.client_domain.set_trusted_ca_db(_sslCertpath("ca-certificate.pem"))
    self.client_domain.set_peer_authentication(SSLDomain.VERIFY_PEER)

    ssl1 = _sslConnection(self.client_domain, self.t1, self.c1)
    ssl2 = _sslConnection(self.server_domain, self.t2, Connection())

    _testSaslMech(self, mech, clientUser=None, authUser=None, encrypted=None, authenticated=False)<|MERGE_RESOLUTION|>--- conflicted
+++ resolved
@@ -18,15 +18,11 @@
 #
 from __future__ import absolute_import
 
-<<<<<<< HEAD
 import sys, os
 from . import common
-=======
-import sys, os, common
 from string import Template
 import subprocess
 
->>>>>>> c2c178c9
 from proton import *
 from .common import pump, Skipped
 from proton._compat import str2bin
